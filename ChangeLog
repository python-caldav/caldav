2014-03-07  Tobias Brox <t-caldav@tobixen.no>
<<<<<<< HEAD
	* caldav/davclient.py - support for unicode and utf8

	* caldav/lib/url.py - support for unicode and utf8

	* caldav/objects.py - minor doc enhancement

	* tests/test_caldav.py - load an event or a calendar by the URL

	* tests/test_caldav.py - test calendar.events()

	* tests/test_caldav.py - test utf8 and unicode
=======
	* setup.py - version bump (0.3-devel)

	* caldav/davclient.py - minor api difference; it feels more
	object-oriented to write principal = client.principal() than
	principal = Principal(client)

	* caldav/tests/test_caldav.py - work to reflect the above

	* docs/source/index.rst - work to reflect the above

	* docs/source/index.rst - added documentation that the tests may
	fail if several test runs are performed simultaneously

2014-03-07  Tobias Brox <t-caldav@tobixen.no>
	* caldav/objects.py - minor doc enhancement

	* tests/test_caldav.py - more test code; tests that it's possible
	to load an event or a calendar by the URL, tests that the
	calendar.events() method works, and that it works as expected when
	having recurring events in the calendar.
>>>>>>> b767d2fc

	* docs/source/index.rst - documentation on how to run the test
	suite towards private calendar servers

<<<<<<< HEAD
	* setup.py - version bump
=======
	* setup.py - version bump (0.2.1-devel)
>>>>>>> b767d2fc

2014-03-01  Tobias Brox <t-caldav@tobixen.no>
	* caldav/lib/url.py (make): function for backward compatibility

	* tests/: more test code, including backward compatibility test

2014-02-16  Tobias Brox <t-caldav@tobixen.no>
	* caldav/lib/namespace.py: fixing issue
	https://bitbucket.org/cyrilrbt/caldav/issue/29/centos59-minifix

2013-12-12  Tobias Brox <t-caldav@tobixen.no>
	* caldav/objects.py (Calendar): compatibility hack for zimbra -
	gotcha!  Use Calendar display name in the Calendar URL instead of
	Calendar ID.

	* caldav/objects.py: internal change - _create method now returns
	nothing, but sets self.url and self.id instead.

2013-12-11  Tobias Brox <t-caldav@tobixen.no>
	* caldav/objects.py (DAVObject): convenience fix - made client a
	conditional parameter to __init__.  Defaults to parent.client if
	parent is given.

	* caldav/objects.py (Calendar): convenience fix - made methods
	Calendar.event_by_uid and Calendar.event_by_url.  Calendar.event
	is an alias to Calendar.event_by_uid for backwards compatibility.
	Those methods also loads the object from the remote server (hmmm
	... does that make sense, it's inconsistent with the
	CalendarSet.calendar method)

	* caldav/objects.py (Event): a potential compatibility fix - when
	creating an event, some servers seems to want the uid to match the
	URL (zimbra will yield 302 on the PUT request).  However, I wasn't
	able to GET the event from zimbra, neither before nor after this
	fix :-(

	* caldav/elements/cdav.py: compatibility fix - collation 
	"i; octet" (with whitespace) not recognized by baikal.  "i;octet"
	(without whitespace) is OK.

2013-12-08  Tobias Brox <t-caldav@tobixen.no>
	* caldav/objects.py (Calendar): Convenience fix: method add_event
	for making it easier to add events.  Better error handling; if
	calendar creation succeeds but setting calendar name fails, delete
	the calendar before raising the exception.

	* caldav/objects.py (Event): Bugfix for zimbra - 302 is now an
	acceptable return code when creating a new event.

2013-12-07  Tobias Brox <t-caldav@tobixen.no>
	* caldav/davclient.py (DAVClient.request, DAVResponse): Full HTTP
	communication is now available in debug logs

	* caldav/davclient.py (DAVClient.__init__): Username and password
	can now (optionally) be given as separate parameters instead of as
	a part of the configuration URL

	* caldav/objects.py: By now it's sufficient to pass the base URL
	while initializing the DAVClient object.  The library will find
	the principal URL and home calendar set URL through GETPROP

	* caldav/objects.py (Calendar): workaround for problem that
	calendar name didn't get set on some (all?) caldav servers.

	* caldav/objects.py (Principal, CalendarSet): created a method
	calendar() to make it easier to generate a calendar object
	(without server-side communication), and make_calendar for
	creating a new calendar at the server side.

	* tests/test_caldav.py: all broken tests have been disabled.
	Temporary made smaller tests to demonstrate what is actually
	working on all caldav servers I've tested against (Zimbra,
	DAViCal, Baikal and SoGo).

	* caldav/objects.py (DAVObject): (internal change) set __str__ and
	__repr__ to make debugging easier

	* caldav/objects.py: (internal change) Since the principal path and the calendar
	home set path are different on most CALDav server implementations,
	a new class CalendarSet has been made.

	* caldav/lib/url.py: (internal change) Complete rewrite and
	API-change. internally all URLs are now handled as objects

	* caldav/objects.py (Principal): (internal change) made it
	possible to set principal.calendar_home_set (hardly useful except
	for from the unit testing code).

	* All files: misc minor changes to reflect all the changes above.

2011-01-22  Cyril Robert <cyrilrbt@gmail.com>

	* caldav/elements/cdav.py (Expand.__init__, 
							   TimeRange.__init__) : Fixed strftime fmt.

2010-10-09  Cyril Robert <cyrilrbt@gmail.com>

	* All files: Made PEP8 compliant 

2010-10-04  Olivier Larchevêque <olivier.larcheveque@gmail.com>

    * caldav/davclient.py (DAVClient.request): fix headers merge before sending request
    * caldav/objects.py (Event.__init__): fix for respecting davobject signature

2010-07-15  Cyril Robert <cyrilrbt@gmail.com>

	* caldav/davclient.py (DAVClient.__init__): Fixed an issue with usernames
	that contain a '@'.
	Thanks to the reporter of issue #2

2010-07-07  Mark Meyer  <ofosos@gmail.com>

	* caldav/elements/cdav.py: Add Calendar, representing the calendar
	resource type.
	* caldav/objects.py (DAVObject.children): Pull in code from
	_get_properties to enable PROPFINDs for properties with complex
	values.
	* caldav/objects.py (DAVObject.properties): Add a warning message.
	* caldav/objects.py (Principal.calendars): retrieve only child
	collections that have a cdav.Calendar property.
	
2010-07-06  Mark Meyer  <ofosos@gmail.com>

	* caldav/objects.py (DAVObject.save): Use idiomatic
	NotImplementedError and add a docstring
	* caldav/davclient.py (DAVObject.request): raise error on a http
	unauthorized (400) condition.

2010-07-06  Cyril Robert <cyrilrbt@gmail.com>

	* caldav/elements/base.py (BaseElement.__add__): Removed unnecessary
	verification.
	* caldav/objects.py: Merged all methods from caldav.lib.commands.
	* caldav/commands.py: Removed, no longer needed.

2010-07-05  Cyril Robert <cyrilrbt@gmail.com>

	* caldav/lib/commands.py (date_search): Fixed a typo.
	* caldav/lib/error.py (AuthorizationError): Added AuthorizationError.
	* caldav/davclient.py (DAVClient.request): Added 403 error handling.
	* caldav/davclient.py (DAVClient.__init__): Always pass proper Content-Type
	and Accept headers to the server. This is required by at least davical.
	Thanks to http://bitbucket.org/ofosos (all of the above)

2010-07-02  Cyril Robert <cyrilrbt@gmail.com>

	* caldav/lib/commands.py (get_properties): Merged patch from issue #1.
	Thanks to http://bitbucket.org/ofosos

2010-06-29  Cyril Robert <cyrilrbt@gmail.com>

	* caldav/elements/*.py: New files, definition for many dav and caldav
	elements to introduce a somewhat major refactoring.
	* caldav/davclient.py (DAVClient.propfind): Fixed documentation.
	* caldav/lib/commands.py: Major changes throughout the file to make use of
	the newly defined classes.
	* caldav/objects.py: Many small changes to the documentation an the usage
	of the ns method.

2010-06-14  Cyril Robert <cyrilrbt@gmail.com>

	* caldav/davclient.py (DAVClient.put): Added a new "headers" parameter.
	* caldav/lib/commands.py (create_event): Added headers for content-type.
	* caldav/lib/commands.py: Added basic error management throughout the file.
	* caldav/objects.py: Minor improvements.
	* caldav/lib/error.py: New file, contains error definitions.

2010-06-09  Cyril Robert <cyrilrbt@gmail.com>

	* caldav/davclient.py (DAVClient.__init__, DAVClient.request): Added
	support for an optional http proxy.
	* tests/test_caldav.py (TestCalDAV.testProxy): Added a new test for the
	new proxy option.
	* tests/test_caldav.py (TestCalDAV.testSSL): Added one more test.
	* caldav/lib/commands.py (uid_search): Added new method.
	* caldav/objects.py (Calendar.event): Added new method to find an event by
	its UID.
	* tests/test_caldav.py: Added a quick test for the new methods

2010-06-07  Cyril Robert <cyrilrbt@gmail.com>

	* caldav/lib/commands.py (children, date_search): Removed instanciation of 
	children / events, it should be done in objects.
	* caldav/objects.py (Calendar.events, Principal.calendars, 
	Calendar.date_search): Made changes according to the new commands.children 
	method. Moved ugly import.<|MERGE_RESOLUTION|>--- conflicted
+++ resolved
@@ -1,17 +1,4 @@
 2014-03-07  Tobias Brox <t-caldav@tobixen.no>
-<<<<<<< HEAD
-	* caldav/davclient.py - support for unicode and utf8
-
-	* caldav/lib/url.py - support for unicode and utf8
-
-	* caldav/objects.py - minor doc enhancement
-
-	* tests/test_caldav.py - load an event or a calendar by the URL
-
-	* tests/test_caldav.py - test calendar.events()
-
-	* tests/test_caldav.py - test utf8 and unicode
-=======
 	* setup.py - version bump (0.3-devel)
 
 	* caldav/davclient.py - minor api difference; it feels more
@@ -26,22 +13,22 @@
 	fail if several test runs are performed simultaneously
 
 2014-03-07  Tobias Brox <t-caldav@tobixen.no>
+	* caldav/davclient.py - support for unicode and utf8
+
+	* caldav/lib/url.py - support for unicode and utf8
+
 	* caldav/objects.py - minor doc enhancement
 
-	* tests/test_caldav.py - more test code; tests that it's possible
-	to load an event or a calendar by the URL, tests that the
-	calendar.events() method works, and that it works as expected when
-	having recurring events in the calendar.
->>>>>>> b767d2fc
+	* tests/test_caldav.py - load an event or a calendar by the URL
+
+	* tests/test_caldav.py - test calendar.events()
+
+	* tests/test_caldav.py - test utf8 and unicode
 
 	* docs/source/index.rst - documentation on how to run the test
 	suite towards private calendar servers
 
-<<<<<<< HEAD
-	* setup.py - version bump
-=======
-	* setup.py - version bump (0.2.1-devel)
->>>>>>> b767d2fc
+	* setup.py - version bump (0.2.1)
 
 2014-03-01  Tobias Brox <t-caldav@tobixen.no>
 	* caldav/lib/url.py (make): function for backward compatibility
