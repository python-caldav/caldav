#!/usr/bin/env python
# -*- encoding: utf-8 -*-

"""
A "DAV object" is anything we get from the caldav server or push into the caldav server, notably principal, calendars and calendar events.
"""

import vobject
import io
import uuid
import re
import datetime
from lxml import etree

from caldav.lib import error, vcal, url
from caldav.lib.url import URL
from caldav.elements import dav, cdav
from caldav.lib.python_utilities import to_unicode

## utility for formatting a response xml tree to an error string
def errmsg(r):
    return "%s %s\n\n%s" % (r.status, r.reason, r.raw)

class DAVObject(object):
    """
    Base class for all DAV objects.  Can be instantiated by a client
    and an absolute or relative URL, or from the parent object.
    """
    id = None
    url = None
    client = None
    parent = None
    name = None

    def __init__(self, client=None, url=None, parent=None, name=None, id=None, **extra):
        """
        Default constructor.

        Parameters:
         * client: A DAVClient instance
         * url: The url for this object.  May be a full URL or a relative URL.
         * parent: The parent object - used when creating objects
         * name: A displayname
         * id: The resource id (UID for an Event)
        """

        if client is None and parent is not None:
            client = parent.client
        self.client = client
        self.parent = parent
        self.name = name
        self.id = id
        self.extra_init_options = extra
        ## url may be a path relative to the caldav root
        if client and url:
            self.url = client.url.join(url)
        else:
            self.url = URL.objectify(url)

    @property
    def canonical_url(self):
        return str(self.url.unauth())

    def children(self, type=None):
        """
        List children, using a propfind (resourcetype) on the parent object,
        at depth = 1.
        """
        c = []

        depth = 1
        properties = {}

        props = [dav.ResourceType(), ]
        response = self._query_properties(props, depth)
        properties = self._handle_prop_response(response=response, props=props, type=type, what='tag')

        for path in list(properties.keys()):
            resource_type = properties[path][dav.ResourceType.tag]
            if resource_type == type or type is None:
                ## TODO: investigate the RFCs thoroughly - why does a "get 
                ## members of this collection"-request also return the collection URL itself?  
                ## And why is the strip_trailing_slash-method needed?  The collection URL 
                ## should always end with a slash according to RFC 2518, section 5.2.
                if self.url.strip_trailing_slash() != self.url.join(path).strip_trailing_slash():
                    c.append((self.url.join(path), resource_type))

        return c

    def _query_properties(self, props=[], depth=0):
        """
        This is an internal method for doing a propfind query.  It's a
        result of code-refactoring work, attempting to consolidate
        similar-looking code into a common method.
        """
        root = None
        # build the propfind request
        if len(props) > 0:
            prop = dav.Prop() + props
            root = dav.Propfind() + prop

        return self._query(root, depth)

    def _query(self, root=None, depth=0, query_method='propfind', url=None, expected_return_value=None):
        """
        This is an internal method for doing a query.  It's a
        result of code-refactoring work, attempting to consolidate
        similar-looking code into a common method.
        """
        if url is None:
            url = self.url
        body = ""
        if root:
            body = etree.tostring(root.xmlelement(), encoding="utf-8",
                                  xml_declaration=True)
        ret = getattr(self.client, query_method)(
            url, body, depth)
        if ret.status == 404:
            raise error.NotFoundError(errmsg(ret))
        if (
                (expected_return_value is not None and ret.status != expected_return_value) or
                ret.status >= 400):
            raise error.exception_by_method[query_method](errmsg(ret))
        return ret
        

    def _handle_prop_response(self, response, props=[], type=None, what='text'):
        """
        Internal method to massage an XML response into a dict.  (This
        method is a result of some code refactoring work, attempting
        to consolidate similar-looking code)
        """
        properties = {}
        # All items should be in a <D:response> element
        for r in response.tree.findall('.//' + dav.Response.tag):
            status = r.find('.//' + dav.Status.tag)
            if not status.text.endswith('200 '):
                if status.text.endswith('404 '):
                    ## Silently ignoring the 404
                    ## (we should probably spit out some debug logging here)
                    continue
                raise error.ReportError(errmsg(response))

            href = r.find('.//' + dav.Href.tag).text
            properties[href] = {}
            for p in props:
                t = r.find(".//" + p.tag)
                if len(list(t)) > 0:
                    if type is not None:
                        val = t.find(".//" + type)
                    else:
                        val = t.find(".//*")
                    if val is not None:
                        val = getattr(val, what)
                    else:
                        val = None
                else:
                    val = t.text
                properties[href][p.tag] = val

        return properties

    def get_properties(self, props=[], depth=0):
        """
        Get properties (PROPFIND) for this object. Works only for
        properties, that don't have complex types.

        Parameters:
         * props = [dav.ResourceType(), dav.DisplayName(), ...]

        Returns:
         * {proptag: value, ...}
        """
        rc = None
        response = self._query_properties(props, depth)
        properties = self._handle_prop_response(response, props)
        path = self.url.path
        exchange_path = self.url.path + '/'

        if path in list(properties.keys()):
            rc = properties[path]
        elif exchange_path in list(properties.keys()):
            rc = properties[exchange_path]
        else:
            raise Exception("The CalDAV server you are using has "
                            "a problem with path handling.")

        return rc

    def set_properties(self, props=[]):
        """
        Set properties (PROPPATCH) for this object.

        Parameters:
         * props = [dav.DisplayName('name'), ...]

        Returns:
         * self
        """
        prop = dav.Prop() + props
        set = dav.Set() + prop
        root = dav.PropertyUpdate() + set

        r = self._query(root, query_method='proppatch')

        statuses = r.tree.findall(".//" + dav.Status.tag)
        for s in statuses:
<<<<<<< HEAD
            if not s.text.endswith("200 OK"):
                raise error.PropsetError(errmsg(r))
=======
            if not s.text.endswith("200 "):
                raise error.PropsetError(r.raw)

>>>>>>> 028c6ce1
        return self

    def save(self):
        """
        Save the object. This is an abstract method, that all classes
        derived .from DAVObject implement.

        Returns:
         * self
        """
        raise NotImplementedError()

    def delete(self):
        """
        Delete the object.
        """
        if self.url is not None:
            r = self.client.delete(self.url)

            #TODO: find out why we get 404
            if r.status not in (200, 204, 404):
                raise error.DeleteError(errmsg(r))

    def __str__(self):
        return str(self.url)

    def __repr__(self):
        return "%s(%s)" % (self.__class__.__name__, self.url)


class CalendarSet(DAVObject):
    def calendars(self):
        """
        List all calendar collections in this set.

        Returns:
         * [Calendar(), ...]
        """
        cals = []

        data = self.children(cdav.Calendar.tag)
        for c_url, c_type in data:
            cals.append(Calendar(self.client, c_url, parent=self))

        return cals

    def make_calendar(self, name=None, cal_id=None, supported_calendar_component_set=None):
        """
        Utility method for creating a new calendar.
        
        Parameters:
         * name: the name of the new calendar
         * cal_id: the uuid of the new calendar
         * supported_calendar_component_set: what kind of objects (EVENT, VTODO, VFREEBUSY, VJOURNAL) the calendar should handle.  Should be set to ['VTODO'] when creating a task list in Zimbra - in most other cases the default will be OK.

        Returns:
         * Calendar(...)-object
        """
        return Calendar(self.client, name=name, parent=self, id=cal_id, supported_calendar_component_set=supported_calendar_component_set).save()

    def calendar(self, name=None, cal_id=None):
        """
        The calendar method will return a calendar object.  It will not
        initiate any communication with the server.

        Parameters:
         * name: return the calendar with this name
         * cal_id: return the calendar with this calendar id

        Returns:
         * Calendar(...)-object
        """
        return Calendar(self.client, name=name, parent = self,
                        url = self.url.join(cal_id), id=cal_id)


class Principal(DAVObject):
    """
    This class represents a DAV Principal. It doesn't do much, except
    keep track of the URLs for the calendar-home-set, etc.
    """
    def __init__(self, client=None, url=None):
        """
        Returns a Principal.

        Parameters:
         * client: a DAVClient() oject
         * url: Deprecated - for backwards compatibility purposes only.

        If url is not given, deduct principal path as well as calendar home set path from doing propfinds.
        """
        self.client = client
        self._calendar_home_set = None

        ## backwards compatibility.  
        if url is not None:
            self.url = client.url.join(URL.objectify(url))
        else:
            self.url = self.client.url
            cup = self.get_properties([dav.CurrentUserPrincipal()])
            self.url = self.client.url.join(URL.objectify(cup['{DAV:}current-user-principal']))

    def make_calendar(self, name=None, cal_id=None, supported_calendar_component_set=None):
        """
        Convenience method, bypasses the self.calendar_home_set object.
        See CalendarSet.make_calendar for details.
        """
        return self.calendar_home_set.make_calendar(name, cal_id, supported_calendar_component_set=supported_calendar_component_set)

    def calendar(self, name=None, cal_id=None):
        """
        The calendar method will return a calendar object.  It will not initiate any communication with the server.
        """
        return self.calendar_home_set.calendar(name, cal_id)

    @property
    def calendar_home_set(self):
        if not self._calendar_home_set:
            chs = self.get_properties([cdav.CalendarHomeSet()])
            self.calendar_home_set = chs['{urn:ietf:params:xml:ns:caldav}calendar-home-set']
        return self._calendar_home_set

    @calendar_home_set.setter
    def calendar_home_set(self, url):
        if isinstance(url, CalendarSet):
            self._calendar_home_set = url
            return
        sanitized_url = URL.objectify(url)
        if sanitized_url.hostname and sanitized_url.hostname != self.client.url.hostname:
            ## icloud (and others?) having a load balanced system, where each principal resides on one named host
            self.client.url = sanitized_url
        self._calendar_home_set = CalendarSet(self.client, self.client.url.join(sanitized_url))

    def calendars(self):
        """
        Return the principials calendars
        """
        return self.calendar_home_set.calendars()

class Calendar(DAVObject):
    """
    The `Calendar` object is used to represent a calendar collection.
    Refer to the RFC for details: http://www.ietf.org/rfc/rfc4791.txt
    """
    def _create(self, name, id=None, supported_calendar_component_set=None):
        """
        Create a new calendar with display name `name` in `parent`.
        """
        if id is None:
            id = str(uuid.uuid1())
        self.id = id

        path = self.parent.url.join(id)
        self.url = path

        ## TODO: mkcalendar seems to ignore the body on most servers?  
        ## at least the name doesn't get set this way.
        ## zimbra gives 500 (!) if body is omitted ...

        cal = cdav.CalendarCollection()
        coll = dav.Collection() + cal
        type = dav.ResourceType() + coll

        prop = dav.Prop() + [type,]
        if name:
            display_name = dav.DisplayName(name)
            prop += [display_name,]
        if supported_calendar_component_set:
            sccs = cdav.SupportedCalendarComponentSet()
            for scc in supported_calendar_component_set:
                sccs += cdav.Comp(scc)
            prop += sccs
        set = dav.Set() + prop

        mkcol = cdav.Mkcalendar() + set

        r = self._query(root=mkcol, query_method='mkcalendar', url=path, expected_return_value=201)

        if name:
            try:
                self.set_properties([display_name])
            except:
                self.delete()
                raise

        ## Special hack for Zimbra!  The calendar we've made exists at
        ## the specified URL, and we can do operations like ls, even
        ## PUT an event to the calendar.  Zimbra will enforce that the
        ## event uuid matches the event url, and return either 201 or
        ## 302 - but alas, try to do a GET towards the event and we
        ## get 404!  But turn around and replace the calendar ID with
        ## the calendar name in the URL and hey ... it works!  

        ## TODO: write test cases for calendars with non-trivial
        ## names and calendars with names already matching existing
        ## calendar urls and ensure they pass.
        zimbra_url = self.parent.url.join(name)
        try:
            ret = self.client.request(zimbra_url)
            if ret.status == 404:
                raise error.NotFoundError
            ## insane server
            self.url = zimbra_url
        except error.NotFoundError:
            ## sane server
            pass
        
    def add_event(self, ical):
        """
        Add a new event to the calendar, with the given ical.

        Parameters:
         * ical - ical object (text)
        """
        return Event(self.client, data = ical, parent = self).save()

    def add_todo(self, ical):
        """
        Add a new task to the calendar, with the given ical.

        Parameters:
         * ical - ical object (text)
        """
        return Todo(self.client, data=ical, parent=self).save()

    def add_journal(self, ical):
        """
        Add a new journal entry to the calendar, with the given ical.

        Parameters:
         * ical - ical object (text)
        """
        return Journal(self.client, data=ical, parent=self).save()

    def save(self):
        """
        The save method for a calendar is only used to create it, for now.
        We know we have to create it when we don't have a url.

        Returns:
         * self
        """
        if self.url is None:
            self._create(name=self.name, id=self.id, **self.extra_init_options)
            if not self.url.endswith('/'):
                self.url = URL.objectify(str(self.url) + '/')
        return self

    def date_search(self, start, end=None, compfilter="VEVENT"):
        """
        Search events by date in the calendar. Recurring events are
        expanded if they are occuring during the specified time frame
        and if an end timestamp is given.

        Parameters:
         * start = datetime.today().
         * end = same as above.
         * compfilter = defaults to events only.  Set to None to fetch all calendar components.

        Returns:
         * [CalendarObjectResource(), ...]

        """
        matches = []

        # build the request
        
        ## Some servers will raise an error if we send the expand flag
        ## but don't set any end-date - expand doesn't make much sense
        ## if we have one recurring event describing an indefinite
        ## series of events.  Hence, if the end date is not set, we
        ## skip asking for expanded events.
        if end:
            data = cdav.CalendarData() + cdav.Expand(start, end)
        else:
            data = cdav.CalendarData()
        prop = dav.Prop() + data

        query = cdav.TimeRange(start, end)
        if compfilter:
            query = cdav.CompFilter(compfilter) + query
        vcalendar = cdav.CompFilter("VCALENDAR") + query
        filter = cdav.Filter() + vcalendar

        root = cdav.CalendarQuery() + [prop, filter]
        response = self._query(root, 1, 'report')
        results = self._handle_prop_response(response=response, props=[cdav.CalendarData()])
        for r in results:
            matches.append(
                Event(self.client, url=self.url.join(r), data=results[r][cdav.CalendarData.tag], parent=self))
        
        return matches

    def freebusy_request(self, start, end):
        """
        Search the calendar, but return only the free/busy information.

        Parameters:
         * start = datetime.today().
         * end = same as above.

        Returns:
         * [FreeBusy(), ...]

        """
        root = cdav.FreeBusyQuery() + [ cdav.TimeRange(start, end) ]
        response = self._query(root, 1, 'report')
        return FreeBusy(self, response.raw)

    def journals(self):
        """
        fetches a list of journal entries.
        """

    def todos(self, sort_keys=('due','priority'), include_completed=False, sort_key=None):
        """
        fetches a list of todo events.

        Parameters:
         * sort_keys: use this field in the VTODO for sorting (iterable of lower case string, i.e. ('priority','due')).
         * include_completed: boolean - by default, only pending tasks are listed
         * sort_key: DEPRECATED, for backwards compatibility with version 0.4.
        """
        ## ref https://www.ietf.org/rfc/rfc4791.txt, section 7.8.9
        matches = []

        # build the request
        data = cdav.CalendarData()
        prop = dav.Prop() + data

        if sort_key:
            sort_keys = (sort_key,)

        if not include_completed:
            vnotcompleted = cdav.TextMatch('COMPLETED', negate=True)
            vnotcancelled = cdav.TextMatch('CANCELLED', negate=True)
            vstatus = cdav.PropFilter('STATUS') + vnotcancelled + vnotcompleted
            vnocompletedate = cdav.PropFilter('COMPLETED') + cdav.NotDefined()
            vtodo = cdav.CompFilter("VTODO") + vnocompletedate + vstatus
        else:
            vtodo = cdav.CompFilter("VTODO")
        vcalendar = cdav.CompFilter("VCALENDAR") + vtodo
        filter = cdav.Filter() + vcalendar

        root = cdav.CalendarQuery() + [prop, filter]

        response = self._query(root, 1, 'report')
        results = self._handle_prop_response(response=response, props=[cdav.CalendarData()])
        for r in results:
            matches.append(
                Todo(self.client, url=self.url.join(r), data=results[r][cdav.CalendarData.tag], parent=self))

        def sort_key_func(x):
            ret = []
            defaults = {
                'due': '2050-01-01',
                'dtstart': '1970-01-01',
                'priority': '0',
                'isnt_overdue': not (hasattr(x.instance.vtodo, 'due') and x.instance.vtodo.due.value.strftime('%F%H%M%S') < datetime.datetime.now().strftime('%F%H%M%S')),
                'hasnt_started': (hasattr(x.instance.vtodo, 'dtstart') and x.instance.vtodo.dtstart.value.strftime('%F%H%M%S') > datetime.datetime.now().strftime('%F%H%M%S'))
            }
            for sort_key in sort_keys:
                val = getattr(x.instance.vtodo, sort_key, None)
                if val is None:
                    ret.append(defaults.get(sort_key,'0'))
                    continue
                val = val.value
                if hasattr(val, 'strftime'):
                    ret.append(val.strftime('%F%H%M%S'))
                else:
                    ret.append(val)
            return ret
        if sort_keys:
            matches.sort(key=sort_key_func)
        return matches

    def _calendar_comp_class_by_data(self, data):
        for line in data.split('\n'):
            if line == 'BEGIN:VEVENT':
                return Event
            if line == 'BEGIN:VTODO':
                return Todo
            if line == 'BEGIN:VJOURNAL':
                return Journal
            if line == 'BEGIN:VFREEBUSY':
                return FreeBusy

    def event_by_url(self, href, data=None):
        """
        Returns the event with the given URL
        """
        return Event(url=href, data=data, parent=self).load()

    def object_by_uid(self, uid, comp_filter=None):
        """
        Get one event from the calendar.

        Parameters:
         * uid: the event uid

        Returns:
         * Event() or None
        """
        data = cdav.CalendarData()
        prop = dav.Prop() + data

        query = cdav.TextMatch(uid)
        query = cdav.PropFilter("UID") + query
        if comp_filter:
            query = comp_filter + query
        vcalendar = cdav.CompFilter("VCALENDAR") + query
        filter = cdav.Filter() + vcalendar

        root = cdav.CalendarQuery() + [prop, filter]

        response = self._query(root, 1, 'report')

        if response.status == 404:
            raise error.NotFoundError(errmsg(response))
        elif response.status == 400:
            raise error.ReportError(errmsg(response))
            
        r = response.tree.find(".//" + dav.Response.tag)
        if r is not None:
            href = r.find(".//" + dav.Href.tag).text
            data = r.find(".//" + cdav.CalendarData.tag).text
            return self._calendar_comp_class_by_data(data)(self.client, url=URL.objectify(href), data=data, parent=self)
        else:
            raise error.NotFoundError(errmsg(response))

    def event_by_uid(self, uid):
        return self.object_by_uid(uid, comp_filter=cdav.CompFilter("VEVENT"))
    ## alias for backward compatibility
    event = event_by_uid

    def events(self):
        """
        List all events from the calendar.

        Returns:
         * [Event(), ...]
        """
        all = []

        data = cdav.CalendarData()
        prop = dav.Prop() + data
        vevent = cdav.CompFilter("VEVENT")
        vcalendar = cdav.CompFilter("VCALENDAR") + vevent
        filter = cdav.Filter() + vcalendar
        root = cdav.CalendarQuery() + [prop, filter]
        
        response = self._query(root, 1, query_method='report')
        results = self._handle_prop_response(response, props=[cdav.CalendarData()])
        for r in results:
            all.append(Event(self.client, url=self.url.join(r), data=results[r][cdav.CalendarData.tag], parent=self))

        return all

    def journals(self):
        """
        List all journals from the calendar.

        Returns:
         * [Journal(), ...]
        """
        ## TODO: this is basically a copy of events() - can we do more
        ## refactoring and consolidation here?  Maybe it's wrong to do
        ## separate methods for journals, todos and events?
        all = []

        data = cdav.CalendarData()
        prop = dav.Prop() + data
        vevent = cdav.CompFilter("VJOURNAL")
        vcalendar = cdav.CompFilter("VCALENDAR") + vevent
        filter = cdav.Filter() + vcalendar
        root = cdav.CalendarQuery() + [prop, filter]
        
        response = self._query(root, 1, query_method='report')
        results = self._handle_prop_response(response, props=[cdav.CalendarData()])
        for r in results:
            all.append(Journal(self.client, url=self.url.join(r), data=results[r][cdav.CalendarData.tag], parent=self))

        return all

class CalendarObjectResource(DAVObject):
    """
    Ref RFC 4791, section 4.1, a "Calendar Object Resource" can be an
    event, a todo-item, a journal entry, a free/busy entry, etc.
    """
    _instance = None
    _data = None

    def __init__(self, client=None, url=None, data=None, parent=None, id=None):
        """
        CalendarObjectResource has an additional parameter for its constructor:
         * data = "...", vCal data for the event
        """
        DAVObject.__init__(self, client=client, url=url, parent=parent, id=id)
        if data is not None:
            self.data = data

    def copy(self, keep_uid=False, new_parent=None):
        """
        Events, todos etc can be copied within the same calendar, to another calendar or even to another caldav server
        """
        return self.__class__(
            parent=new_parent or self.parent,
            data=self.data,
            id = self.id if keep_uid else str(uuid.uuid1()))

    def load(self):
        """
        Load the object from the caldav server.
        """
        r = self.client.request(self.url)
        if r.status == 404:
            raise error.NotFoundError(errmsg(r))
        self.data = vcal.fix(r.raw)
        return self

    def _create(self, data, id=None, path=None):
        if id is None and path is not None and str(path).endswith('.ics'):
            id = re.search('(/|^)([^/]*).ics',str(path)).group(2)
        elif id is None:
            for obj_type in ('vevent', 'vtodo', 'vjournal', 'vfreebusy'):
                if hasattr(self.instance, obj_type):
                    id = getattr(self.instance, obj_type).uid.value
                    break
        else:
            for obj_type in ('vevent', 'vtodo', 'vjournal', 'vfreebusy'):
                if hasattr(self.instance, obj_type):
                    obj = getattr(self.instance, obj_type)
                    if not hasattr(obj, 'uid'):
                        obj.add('uid')
                    obj.uid = id
                    break
        if path is None:
            path = id + ".ics"
        path = self.parent.url.join(path)
        r = self.client.put(path, data,
                            {"Content-Type": 'text/calendar; charset="utf-8"'})

        if r.status == 302:
            path = [x[1] for x in r.headers if x[0]=='location'][0]
        elif not (r.status in (204, 201)):
            raise error.PutError(errmsg(r))

        self.url = URL.objectify(path)
        self.id = id

    def save(self):
        """
        Save the object, can be used for creation and update.

        Returns:
         * self
        """
        if self._instance is not None:
            path = self.url.path if self.url else None
            self._create(self._instance.serialize(), self.id, path)
        return self

    def __str__(self):
        return "%s: %s" % (self.__class__.__name__, self.url)

    def _set_data(self, data):
        self._data = vcal.fix(data)
        self._instance = vobject.readOne(io.StringIO(to_unicode(self._data)))
        return self

    def _get_data(self):
        return self._data
    data = property(_get_data, _set_data,
                    doc="vCal representation of the object")

    def _set_instance(self, inst):
        self._instance = inst
        self._data = inst.serialize()
        return self

    def _get_instance(self):
        return self._instance
    instance = property(_get_instance, _set_instance,
                        doc="vobject instance of the object")


class Event(CalendarObjectResource):
    """
    The `Event` object is used to represent an event (VEVENT).
    """
    pass

class Journal(CalendarObjectResource):
    """
    The `Journal` object is used to represent a journal entry (VJOURNAL).
    """
    pass

class FreeBusy(CalendarObjectResource):
    """
    The `FreeBusy` object is used to represent a freebusy response from the server.
    """
    def __init__(self, parent, data):
        """
        A freebusy response object has no URL or ID (TODO: reconsider the
        class hierarchy?  most of the inheritated methods are moot and
        will fail?).  Raw response can be accessed through self.data,
        instantiated vobject as self.instance.
        """
        CalendarObjectResource.__init__(self, client=parent.client, url=None, data=data, parent=parent, id=None)

class Todo(CalendarObjectResource):
    """
    The `Todo` object is used to represent a todo item (VTODO).
    """
    def complete(self, completion_timestamp=None):
        """
        Marks the task as completed.

        Parameters:
         * completion_timestamp - datetime object.  Defaults to datetime.datetime.now().
        """
        if not completion_timestamp:
            completion_timestamp = datetime.datetime.now()
        if not hasattr(self.instance.vtodo, 'status'):
            self.instance.vtodo.add('status')
        self.instance.vtodo.status.value = 'COMPLETED'
        self.instance.vtodo.add('completed').value = completion_timestamp
        self.save()

<|MERGE_RESOLUTION|>--- conflicted
+++ resolved
@@ -205,14 +205,8 @@
 
         statuses = r.tree.findall(".//" + dav.Status.tag)
         for s in statuses:
-<<<<<<< HEAD
-            if not s.text.endswith("200 OK"):
+            if not s.text.endswith("200 "):
                 raise error.PropsetError(errmsg(r))
-=======
-            if not s.text.endswith("200 "):
-                raise error.PropsetError(r.raw)
-
->>>>>>> 028c6ce1
         return self
 
     def save(self):
