# -*- encoding: utf-8 -*-
from setuptools import setup, find_packages

<<<<<<< HEAD
version = '0.2.1'
=======
version = '0.3-devel'
>>>>>>> b767d2fc

if __name__ == '__main__':
    setup(
        name='caldav',
        version=version,
        description="CalDAV (RFC4791) client library",
        classifiers=["Development Status :: 4 - Beta",
                     "Intended Audience :: Developers",
                     "License :: OSI Approved :: GNU General "
                     "Public License (GPL)",
                     "License :: OSI Approved :: Apache Software License",
                     "Operating System :: OS Independent",
                     "Programming Language :: Python",
                     "Topic :: Office/Business :: Scheduling",
                     "Topic :: Software Development :: Libraries "
                     ":: Python Modules"],
        keywords='',
        author='Cyril Robert',
        author_email='cyril@hippie.io',
        url='http://bitbucket.org/cyrilrbt/caldav',
        license='GPL',
        packages=find_packages(),
        include_package_data=True,
        zip_safe=False,
        install_requires=['vobject', 'lxml', 'nose', 'coverage', 'sphinx'],
    )<|MERGE_RESOLUTION|>--- conflicted
+++ resolved
@@ -1,11 +1,7 @@
 # -*- encoding: utf-8 -*-
 from setuptools import setup, find_packages
 
-<<<<<<< HEAD
-version = '0.2.1'
-=======
 version = '0.3-devel'
->>>>>>> b767d2fc
 
 if __name__ == '__main__':
     setup(
