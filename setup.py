# -*- encoding: utf-8 -*-
from setuptools import setup, find_packages

version = '0.3.dev1'

if __name__ == '__main__':
    setup(
        name='caldav',
        version=version,
        description="CalDAV (RFC4791) client library",
        classifiers=["Development Status :: 4 - Beta",
                     "Intended Audience :: Developers",
                     "License :: OSI Approved :: GNU General "
                     "Public License (GPL)",
                     "License :: OSI Approved :: Apache Software License",
                     "Operating System :: OS Independent",
                     "Programming Language :: Python",
                     "Programming Language :: Python3",
                     "Topic :: Office/Business :: Scheduling",
                     "Topic :: Software Development :: Libraries "
                     ":: Python Modules"],
        keywords='',
        author='Cyril Robert',
        author_email='cyril@hippie.io',
        url='http://bitbucket.org/cyrilrbt/caldav',
        license='GPL',
        packages=find_packages(exclude="tests"),
        include_package_data=True,
        zip_safe=False,
<<<<<<< HEAD
        install_requires=['vobject', 'lxml', 'nose', 'coverage', 'requests'],
=======
        install_requires=['vobject', 'lxml', 'nose', 'coverage', 'requests', 'six'],
>>>>>>> cec1b902
    )<|MERGE_RESOLUTION|>--- conflicted
+++ resolved
@@ -27,9 +27,5 @@
         packages=find_packages(exclude="tests"),
         include_package_data=True,
         zip_safe=False,
-<<<<<<< HEAD
-        install_requires=['vobject', 'lxml', 'nose', 'coverage', 'requests'],
-=======
         install_requires=['vobject', 'lxml', 'nose', 'coverage', 'requests', 'six'],
->>>>>>> cec1b902
     )